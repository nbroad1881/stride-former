--- conflicted
+++ resolved
@@ -1,7 +1,4 @@
 from .model import Strideformer
 from .config import StrideformerConfig
-<<<<<<< HEAD
 from .collator import StrideformerCollator
-=======
 from .pipeline import Pipeline
->>>>>>> ee9588af
